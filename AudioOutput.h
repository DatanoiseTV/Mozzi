/** @file AudioOutput
 *
 * Platform independent audio output and adding support for new platforms or output methods.
 *
 * Mozzi provides support for audio ouput on a range of different boards and CPUs. This page is about the following related topics:
 *
 *  - adding a custom output method (importantly using external DACs) to your sketch
 *  - writing sketches that will work on different platforms / with different output methods
 *  - extending Mozzi for a new architecture
 *
 * For all of these topics, it is helpful to have a basic understanding of the basic output steps in Mozzi:
 *
 * 1. Inside the loop() function in your sketch you call audioHook(). This function is responsible for calling updateAudio(), whenever there is room in the output buffer,
 *    adding the generated sample to the output buffer, calling updateControl() at an appropriate rate, and a few other details that are not important for this discussion.
 *
 * 2. A platform-specific timer is triggered at audio rate (usually), takes a sample from the output buffer and sends it to audioOutput().
 *
 * 3. The audioOutput() function - usually predefined inside Mozzi - takes care of sending the sample to the hardware.
 *
 * This basic output pipeline can be customized in several ways. First, defining EXTERNAL_AUDIO_OUTPUT to true in mozzi_config.h will allow you to define your own audioOutput()
 * fuction. The library ships with some sample sketches for output to external DACs using this mechanism.
 *
 * In some cases, you will additionally want to bypass Mozzis output buffer, for example, if your board, or your external DAC already comes with an efficient built-in buffer.
 * In this case, define BYPASS_MOZZI_OUTPUT_BUFFER to true. You will then have to provide a custom definition of canBufferAudioOutput(), returning true whenever your hardware
 * is ready toaccept a new sample of output. This is called from inside audioHook(), and whenever there is room for a new sample, it is generated and sent to audioOutput(),
 * immediately. In this case, should you need a timer running at AUDIO_RATE, you will have to set up one, yourself, if needed.
 *
 * In custom code, setting BYPASS_MOZZI_OUTPUT_BUFFER does not make much sense without EXTERNAL_AUDIO_OUTPUT also set to true. However, some platform ports (e.g. ESP32) actually
 * use this combination, internally.
 *
 * Different output methods often support a different resolution of output samples. To provide best performance on slow boards, Mozzi expects your updateAudio() function to
 * return samples in exactly the width that is needed at the output stage. Thus, defining this naively, an updateAudio() function designed for 8 bit output will produce very
 * low volume output on a 16 bit DAC, while the other way around overflows will result in way too loud and heavily distored output. Fortunately, all that is needed to write
 * portable sketches is to specify how many bits your updateAudio() function provides. The (inline) functions in the AudioOutput namespace do just that. Using them makes sure
 * your audio output is shifted if, and as much as needed on all platforms.
 */

#ifndef AUDIOOUTPUT
#define AUDIOOUTPUT

#include "MozziGuts.h"

/** The type used to store a single channel of a single frame, internally. For compatibility with earlier versions of Mozzi this is defined as int.
 *  If you do not care about keeping old sketches working, you may be able to save some RAM by using int16_t, instead (on boards where int is larger
 *  than 16 bits). */
#define AudioOutputStorage_t int

#if IS_AVR() && ((AUDIO_MODE == STANDARD_PLUS) || (AUDIO_MODE == STANDARD))
#define SCALE_AUDIO(x,bits) (bits > 8 ? (x) >> (bits - 8) : (x) << (8 - bits))
#define SCALE_AUDIO_NEAR(x,bits) (bits > 9 ? (x) >> (bits - 9) : (x) << (9 - bits))
#define CLIP_AUDIO(x) constrain((x), -244,243)
#else
#define SCALE_AUDIO(x,bits) (bits > AUDIO_BITS ? (x) >> (bits - AUDIO_BITS) : (x) << (AUDIO_BITS - bits))
#define SCALE_AUDIO_NEAR(x,bits) SCALE_AUDIO(x,bits)
#define CLIP_AUDIO(x) constrain((x), (-(AudioOutputStorage_t) AUDIO_BIAS), (AudioOutputStorage_t) AUDIO_BIAS-1)
#endif

<<<<<<< HEAD
/** The type used to store a single channel of a single frame, internally. For compatibility with earlier versions of Mozzi this is defined as int.
 *  If you do not care about keeping old sketches working, you may be able to save some RAM by using int16_t, instead (on boards where int is larger
 *  than 16 bits). */
#define AudioOutputStorage_t int

#if (AUDIO_CHANNELS == STEREO)
#define AudioOutput StereoOutput
=======
>>>>>>> 89317c3c
#if (STEREO_HACK == true)
#define AudioOutput_t void
#else
#define AudioOutput_t StereoOutput
#endif
#else
/** Representation of an single audio output sample/frame. For mono output, this is really just a single zero-centered int,
 *  but for stereo it's a struct containing two ints.
 *
 *  While it may be tempting (and is possible) to use an int, directly, using AudioOutput_t and the functions AudioOutput::from8Bit(),
 *  AudioOutput::fromNBit(), or AudioOutput::fromAlmostNBit() will allow you to write code that will work across different platforms, even
 *  when those use a different output resolution.
 *
 *  @note The only place where you should be using AudioOutput_t, directly, is in your updateAudio() function signature. It's really just a
 *        dummy used to make the "same" function signature work across different configurations (importantly mono/stereo). It's true value
 *        might be subject to change, and it may even be void. Use either MonoOutput or StereoOutput to represent a piece of audio output.
 */
#define AudioOutput_t AudioOutputStorage_t
/** Representation of an single audio output sample/frame. This #define maps to either MonoOutput or StereoOutput, depending on what is configured
 *  in mozzi_config.h. Since the two are source compatible to a large degree, it often isn't even necessary to test, which it is, in your code. E.g.
 *  both have functions l() and r(), to return "two" audio channels (which will be the same in case of mono).
 *
 *  You will not usually use or encounter this definition, unless using EXTERNAL_AUDIO_OUTPUT.
 */
#define AudioOutput MonoOutput
#endif

/** This struct encapsulates one frame of mono audio output. Internally, it really just boils down to two int values, but the struct provides
 *  useful API an top of that. For more detail @see MonoOutput . */
struct StereoOutput {
  /** Construct an audio frame from raw values (zero-centered) */
  StereoOutput(AudioOutputStorage_t l, AudioOutputStorage_t r) : _l(l), _r(r) {};
  /** Default contstructor */
  StereoOutput() : _l(0), _r(0) {};
#if (AUDIO_CHANNELS != STEREO)
  /** Conversion to int operator: If used in a mono config, returns only the left channel (and gives a compile time warning). 
      This _could_ be turned into an operator for implicit conversion in this case. For now we chose to apply conversion on demand, only, as most of the time
      using StereoOutput in a mono config, is not intended. */
  inline AudioOutput_t portable() const __attribute__((deprecated("Sketch generates stereo output, but Mozzi is configured for mono. Check mozzi_config.h."))) { return _l; };
#endif
  AudioOutputStorage_t l() const { return _l; };
  AudioOutputStorage_t r() const { return _r; };
  /** @see MonoOutput::clip(). Clips both channels. */
  StereoOutput& clip() { _l = CLIP_AUDIO(_l); _r = CLIP_AUDIO(_r); return *this; };

  /** @see MonoOutput::fromNBit(), stereo variant */
  static inline StereoOutput fromNBit(uint8_t bits, int16_t l, int16_t r) { return StereoOutput(SCALE_AUDIO(l, bits), SCALE_AUDIO(r, bits)); }
  /** @see MonoOutput::fromNBit(), stereo variant, 32 bit overload */
  static inline StereoOutput fromNBit(uint8_t bits, int32_t l, int32_t r) { return StereoOutput(SCALE_AUDIO(l, bits), SCALE_AUDIO(r, bits)); }
  /** @see MonoOutput::from8Bit(), stereo variant */
  static inline StereoOutput from8Bit(int16_t l, int16_t r) { return fromNBit(8, l, r); }
  /** @see MonoOutput::from16Bit(), stereo variant */
  static inline StereoOutput from16Bit(int16_t l, int16_t r) { return fromNBit(16, l, r); }
  /** @see MonoOutput::fromAlmostNBit(), stereo variant */
  static inline StereoOutput fromAlmostNBit(uint8_t bits, int16_t l, int16_t r) { return StereoOutput(SCALE_AUDIO_NEAR(l, bits), SCALE_AUDIO_NEAR(r, bits)); }
  /** @see MonoOutput::fromAlmostNBit(), stereo variant, 32 bit overload */
  static inline StereoOutput fromAlmostNBit(uint8_t bits, int32_t l, int32_t r) { return StereoOutput(SCALE_AUDIO_NEAR(l, bits), SCALE_AUDIO_NEAR(r, bits)); }
private:
  AudioOutputStorage_t _l;
  AudioOutputStorage_t _r;
};

/** This struct encapsulates one frame of mono audio output. Internally, it really just boils down to a single int value, but the struct provides
 *  useful API an top of that, for the following:
 *
 * a) To construct an output frame, you should use one of the from8Bit(), fromNBit(), etc. functions. Given a raw input value, at a known resolution (number of bits), 
 *    this scales the output efficiently to whatever is needed on the target platform. Using this, your updateAudio() function will be portable across different CPU and
 *    different output methods, including external DACs.
 * b) The struct provides some convenience API on top of this. Right now, this is the function clip(), replacing the more verbose, and non-portable constrain(x, -244, 243)
 *    found in some old sketches.
 * c) The struct provides accessors l() and r() that are source-compatible with StereoOutput, making it easy to e.g. implement support for an external DAC in both mono
 *    and stereo.
 * d) Finally, an automatic conversion operator to int aka AudioOutput_t provides backward compatibility with old Mozzi sketches. Internally, the compiler will actually
 *    do away with this wholw struct, leaving just the same basic fast integer operations as in older Mozzi sketches. However, now, you don't have to rewrite those for
 *    different configurations.
 */
struct MonoOutput {
  /** Construct an audio frame from raw values (zero-centered) */
  MonoOutput(AudioOutputStorage_t l=0) : _l(l) {};
#if (AUDIO_CHANNELS > 1)
  /** Conversion to stereo operator: If used in a stereo config, returns identical channels (and gives a compile time warning).
      This _could_ be turned into an operator for implicit conversion in this case. For now we chose to apply conversion on demand, only, as most of the time
      using StereoOutput in a mono config, is not intended. */
  inline StereoOutput portable() const __attribute__((deprecated("Sketch generates mono output, but Mozzi is configured for stereo. Check mozzi_config.h."))) { return StereoOutput(_l, _l); };
#else
  /** Conversion to int operator. */
  inline operator AudioOutput_t() const { return _l; };
#endif
  AudioOutputStorage_t l() const { return _l; };
  AudioOutputStorage_t r() const { return _l; };
  /** Clip frame to supported range. This is useful when at times, but only rarely, the signal may exceed the usual range. Using this function does not avoid
   *  artifacts, entirely, but gives much better results than an overflow. */
  MonoOutput& clip() { _l = CLIP_AUDIO(_l); return *this; };

  /** Construct an audio frame a zero-centered value known to be in the N bit range. Appropriate left- or right-shifting will be performed, based on the number of output
   *  bits available. While this function takes care of the shifting, beware of potential overflow issues, if your intermediary results exceed the 16 bit range. Use proper
   *  casts to int32_t or larger in that case (and the compiler will automatically pick the 32 bit overload in this case) */
  static inline MonoOutput fromNBit(uint8_t bits, int16_t l) { return MonoOutput(SCALE_AUDIO(l, bits)); }
  /** 32bit overload. See above. */
  static inline MonoOutput fromNBit(uint8_t bits, int32_t l) { return MonoOutput(SCALE_AUDIO(l, bits)); }
  /** Construct an audio frame from a zero-centered value known to be in the 8 bit range. On AVR, STANDADR or STANDARD_PLUS mode, this is effectively the same as calling the
   * constructor, directly (no scaling gets applied). On platforms/configs using more bits, an appropriate left-shift will be performed. */
  static inline MonoOutput from8Bit(int16_t l) { return fromNBit(8, l); }
  /** Construct an audio frame a zero-centered value known to be in the 16 bit range. This is jsut a shortcut for fromNBit(16, ...) provided for convenience. */
  static inline MonoOutput from16Bit(int16_t l) { return fromNBit(16, l); }
  /** Construct an audio frame a zero-centered value known to be above at almost but not quite the N bit range, e.g. at N=8 bits and a litte. On most platforms, this is
   *  exactly the same as fromNBit(), shifting up or down to the platforms' available resolution.
   *
   *  However, on AVR, STANDARD(_PLUS) (where about 8.5 bits are usable), the value will be shifted to the (almost) 9 bit range, instead of to the 8 bit range. allowing to
   *  make use of that extra half bit of resolution. In many cases it is useful to follow up this call with clip().
   *
   *  @example fromAlmostNBit(10, oscilA.next() + oscilB.next() + oscilC.next());
   */
  static inline MonoOutput fromAlmostNBit(uint8_t bits, int16_t l) { return MonoOutput(SCALE_AUDIO_NEAR(l, bits)); }
  /** 32bit overload. See above. */
  static inline MonoOutput fromAlmostNBit(uint8_t bits, int32_t l) { return MonoOutput(SCALE_AUDIO_NEAR(l, bits)); }
private:
  AudioOutputStorage_t _l;
};


/** When setting EXTERNAL_AUDIO_OUTPUT to true, implement this function to take care of writing samples to the hardware. */
void audioOutput(const AudioOutput f);
#if BYPASS_MOZZI_OUTPUT_BUFFER
/** When setting BYPASS_MOZZI_OUTPUT_BUFFER to true, implement this function to return true, if and only if your hardware (or custom buffer) is ready to accept the next sample. */
inline bool canBufferAudioOutput();
#endif

/** Perform one step of (fast) pdm encoding, returning 8 "bits" (i.e. 8 ones and zeros).
 *  You will usually call this at least four or eight times for a single input sample.
 *
 *  The return type is defined as uint32_t to avoid conversion steps. Actually, only the 8 lowest
 *  bits of the return value are set. */
inline uint32_t pdmCode8(uint16_t sample) {
  // lookup table for fast pdm coding on 8 output bits at a time
  static const byte fast_pdm_table[]{0,  0b00010000, 0b01000100,
                             0b10010010, 0b10101010, 0b10110101,
                             0b11011101, 0b11110111, 0b11111111};

  static uint32_t lastwritten = 0;
  static uint32_t nexttarget = 0;
  // in each iteration, code the highest 3-and-a-little bits.
  // Note that sample only has 16 bits, while the
  // highest bit we consider for writing is bit 17.
  // Thus, if the highest bit is set, the next
  // three bits cannot be.
  nexttarget += sample;
  nexttarget -= lastwritten;
  lastwritten = nexttarget & 0b11110000000000000;
  return fast_pdm_table[lastwritten >> 13];
}

/** Convenience function to perform four iterations of pdmCode8() */
inline uint32_t pdmCode32(uint16_t sample) {
  uint32_t outbits = 0;
  for (uint8_t i = 0; i < 4; ++i) {
    outbits = outbits << 8;
    outbits |= pdmCode8(sample);
  }
  return outbits;
}

#if (EXTERNAL_AUDIO_OUTPUT != true)

///////////////////// SAMD21
#if IS_SAMD21()
#include "AudioConfigSAMD21.h"
inline void audioOutput(const AudioOutput f)
{
  analogWrite(AUDIO_CHANNEL_1_PIN, f.l()+AUDIO_BIAS);
}
#endif


///////////////////// TEENSY3
#if IS_TEENSY3()
#include "AudioConfigTeensy3_12bit.h"
inline void audioOutput(const AudioOutput f)
{
  analogWrite(AUDIO_CHANNEL_1_PIN, f.l()+AUDIO_BIAS);
}
#endif


///////////////////// STM32
#if IS_STM32()
#include "AudioConfigSTM32.h"
inline void audioOutput(const AudioOutput f)
{
#if (AUDIO_MODE == HIFI)
  pwmWrite(AUDIO_CHANNEL_1_PIN, (f.l()+AUDIO_BIAS) & ((1 << AUDIO_BITS_PER_CHANNEL) - 1));
  pwmWrite(AUDIO_CHANNEL_1_PIN_HIGH, (f.l()+AUDIO_BIAS) >> AUDIO_BITS_PER_CHANNEL);
#else
  pwmWrite(AUDIO_CHANNEL_1_PIN, f.l()+AUDIO_BIAS);
#if (AUDIO_CHANNELS > 1)
  pwmWrite(AUDIO_CHANNEL_2_PIN, f.r()+AUDIO_BIAS);
#endif
#endif
}
#endif


///////////////////// ESP8266
#if IS_ESP8266()
#include "AudioConfigESP.h"
#if (ESP_AUDIO_OUT_MODE == PDM_VIA_I2S)
#include <i2s.h>
inline bool canBufferAudioOutput() {
  return (i2s_available() >= PDM_RESOLUTION);
}
inline void audioOutput(const AudioOutput f) {
  for (uint8_t words = 0; words < PDM_RESOLUTION; ++words) {
    i2s_write_sample(pdmCode32(f.l()));
  }
}
#elif (ESP_AUDIO_OUT_MODE == EXTERNAL_DAC_VIA_I2S)
#include <i2s.h>
inline bool canBufferAudioOutput() {
  return (i2s_available() >= PDM_RESOLUTION);
}
inline void audioOutput(const AudioOutput f) {
  i2s_write_lr(f.l(), f.r());  // Note: i2s_write expects zero-centered output
}
#else
inline void audioOutput(const AudioOutput f) {
  // optimized version of: Serial1.write(...);
  for (uint8_t i = 0; i < PDM_RESOLUTION*4; ++i) {
    U1F = pdmCode8(f);
  }
}
#endif
#endif



///////////////////// ESP32
#if IS_ESP32()
#include "AudioConfigESP32.h"
// On ESP32 we cannot test wether the DMA buffer has room. Instead, we have to use a one-sample mini buffer. In each iteration we
// _try_ to write that sample to the DMA buffer, and if successful, we can buffer the next sample. Somewhat cumbersome, but works.
// TODO: Should ESP32 gain an implemenation of i2s_available(), we should switch to using that, instead.
static bool _esp32_can_buffer_next = true;
#if (ESP32_AUDIO_OUT_MODE == INTERNAL_DAC)
static uint16_t _esp32_prev_sample[2];
#define ESP_SAMPLE_SIZE (2*sizeof(uint16_t))
#elif (ESP32_AUDIO_OUT_MODE == PT8211_DAC)
static int16_t _esp32_prev_sample[2];
#define ESP_SAMPLE_SIZE (2*sizeof(int16_t))
#elif (ESP32_AUDIO_OUT_MODE == PDM_VIA_I2S)
static uint32_t _esp32_prev_sample[PDM_RESOLUTION];
#define ESP_SAMPLE_SIZE (PDM_RESOLUTION*sizeof(uint32_t))
#endif

inline bool esp32_tryWriteSample() {
  size_t bytes_written;
  i2s_write(i2s_num, &_esp32_prev_sample, ESP_SAMPLE_SIZE, &bytes_written, 0);
  return (bytes_written != 0);
}

inline bool canBufferAudioOutput() {
  if (_esp32_can_buffer_next) return true;
  _esp32_can_buffer_next = esp32_tryWriteSample();
  return _esp32_can_buffer_next;
}

inline void audioOutput(const AudioOutput f) {
#if (ESP32_AUDIO_OUT_MODE == INTERNAL_DAC)
  _esp32_prev_sample[0] = (f.l() + AUDIO_BIAS) << 8;
#if (AUDIO_CHANNELS > 1)
  _esp32_prev_sample[1] = (f.r() + AUDIO_BIAS) << 8;
#else
  // For simplicity of code, even in mono, we're writing stereo samples
  _esp32_prev_sample[1] = _esp32_prev_sample[0];
#endif
#elif (ESP32_AUDIO_OUT_MODE == PDM_VIA_I2S)
  for (uint8_t i=0; i<PDM_RESOLUTION; ++i) {
    _esp32_prev_sample[i] = pdmCode32(f.l() + AUDIO_BIAS);
  }
#else
  // PT8211 takes signed samples
  _esp32_prev_sample[0] = f.l();
  _esp32_prev_sample[1] = f.r();
#endif
  _esp32_can_buffer_next = esp32_tryWriteSample();
}

#endif



///////////////////// AVR STANDARD
#if IS_AVR() && (AUDIO_MODE == STANDARD_PLUS)
#include "AudioConfigStandardPlus.h"
inline void audioOutput(const AudioOutput f)
{
  AUDIO_CHANNEL_1_OUTPUT_REGISTER = f.l()+AUDIO_BIAS;
#if (AUDIO_CHANNELS > 1)
  AUDIO_CHANNEL_2_OUTPUT_REGISTER = f.r()+AUDIO_BIAS;
#endif
}



///////////////////// AVR HIFI
#elif IS_AVR() && (AUDIO_MODE == HIFI)
#include "AudioConfigHiSpeed14bitPwm.h"
inline void audioOutput(const AudioOutput f)
{
  // read about dual pwm at
  // http://www.openmusiclabs.com/learning/digital/pwm-dac/dual-pwm-circuits/
  // sketches at http://wiki.openmusiclabs.com/wiki/PWMDAC,
  // http://wiki.openmusiclabs.com/wiki/MiniArDSP
  // if (!output_buffer.isEmpty()){
  //unsigned int out = output_buffer.read();
  // 14 bit, 7 bits on each pin
  // AUDIO_CHANNEL_1_highByte_REGISTER = out >> 7; // B00111111 10000000 becomes
  // B1111111
  // try to avoid looping over 7 shifts - need to check timing or disassemble to
  // see what really happens unsigned int out_high = out<<1; // B00111111
  // 10000000 becomes B01111111 00000000
  // AUDIO_CHANNEL_1_highByte_REGISTER = out_high >> 8; // B01111111 00000000
  // produces B01111111 AUDIO_CHANNEL_1_lowByte_REGISTER = out & 127;
  /* Atmega manual, p123
  The high byte (OCR1xH) has to be written first.
  When the high byte I/O location is written by the CPU,
  the TEMP Register will be updated by the value written.
  Then when the low byte (OCR1xL) is written to the lower eight bits,
  the high byte will be copied into the upper 8-bits of
  either the OCR1x buffer or OCR1x Compare Register in
  the same system clock cycle.
  */
  AUDIO_CHANNEL_1_highByte_REGISTER = (f.l()+AUDIO_BIAS) >> AUDIO_BITS_PER_REGISTER;
  AUDIO_CHANNEL_1_lowByte_REGISTER = (f.l()+AUDIO_BIAS) & ((1 << AUDIO_BITS_PER_REGISTER) - 1);
}
#endif


#else
#warning "Mozzi is configured to use an external void 'audioOutput(const AudioOutput f)' function. Please define one in your sketch"
#endif

#endif<|MERGE_RESOLUTION|>--- conflicted
+++ resolved
@@ -55,16 +55,8 @@
 #define CLIP_AUDIO(x) constrain((x), (-(AudioOutputStorage_t) AUDIO_BIAS), (AudioOutputStorage_t) AUDIO_BIAS-1)
 #endif
 
-<<<<<<< HEAD
-/** The type used to store a single channel of a single frame, internally. For compatibility with earlier versions of Mozzi this is defined as int.
- *  If you do not care about keeping old sketches working, you may be able to save some RAM by using int16_t, instead (on boards where int is larger
- *  than 16 bits). */
-#define AudioOutputStorage_t int
-
 #if (AUDIO_CHANNELS == STEREO)
 #define AudioOutput StereoOutput
-=======
->>>>>>> 89317c3c
 #if (STEREO_HACK == true)
 #define AudioOutput_t void
 #else
