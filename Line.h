/*
 * Line.h
 *
 * Copyright 2012 Tim Barrass.
 *
 * This file is part of Mozzi.
 *
 * Mozzi is licensed under a Creative Commons Attribution-NonCommercial-ShareAlike 4.0 International License.
 *
 */

#ifndef LINE_H_
#define LINE_H_

#if ARDUINO >= 100
 #include "Arduino.h"
#else
 #include "WProgram.h"
#endif
<<<<<<< HEAD
#include ATOMIC_INCLUDE_H
=======
>>>>>>> abd3569a

/** For linear changes with a minimum of calculation at each step. For instance,
you can use Line to make an oscillator glide from one frequency to another,
pre-calculating the required phase increments for each end and then letting your
Line change the phase increment with only a simple addition at each step.
@tparam T the type of numbers to use. For example, Line \<int\> myline; makes a
Line which uses ints. 
@note Watch out for underflows in the internal calcualtion of Line() if you're not
using floats (but on the other hand try to avoid lots of floats, they're too slow!). 
If it seems like the Line() is not working, there's a good chance you need to
scale up the numbers you're using, so internal calculations don't get truncated
away. Use Mozzi's fixed-point number types in mozzi_fixmath.h, which enable you to
represent fractional numbers. Google "fixed point arithmetic" if this is new to
you.
*/

template <class T>
class Line
{
private:
	volatile T current_value; // volatile because it could be set in control interrupt and updated in audio
	volatile T step_size;

public:
	/** Constructor. Use the template parameter to set the type of numbers you
	want to use. For example, Line \<int\> myline; makes a Line which uses ints.
	 */
	Line ()
	{
		;
	}

	
		
	/** Increments one step along the line.
	@return the next value.
	 */
	inline
	T next()
	{
		current_value += step_size;
		//Serial.println(current_value);
		return current_value;
	}



	/** Set the current value of the line. 
	The Line will continue incrementing from this
	value using any previously calculated step size.
	@param value the number to set the Line's current_value to.
	 */
	inline
	void set(T value)
	{
		current_value=value;
	}



	/** Given a target value and the number of steps to take on the way, this calculates the step size needed to get there from the current value.
	@param targetvalue the value to move towards.
	@param num_steps how many steps to take to reach the target.
	 */
	inline
	void set(T targetvalue, T num_steps)
	{
		T numerator;
		numerator = targetvalue-current_value;
		//float step = (float)numerator/num_steps;
<<<<<<< HEAD
			T step = numerator/(num_steps ? num_steps : 1);
//		ATOMIC_BLOCK(ATOMIC_RESTORESTATE)
//		{
			step_size= (T)step;
//		}
=======
			T step = numerator/num_steps;
		step_size= (T)step;
>>>>>>> abd3569a
		//Serial.print("numerator");Serial.print(" \t");Serial.println(numerator);
		//Serial.print("num_steps");Serial.print(" \t");Serial.println(num_steps);
		//Serial.print(step);Serial.print(" \t");Serial.println(step_size);
		//step_size=(T)((((float)targetvalue-current_value)/num_steps));

	}

	/** Given a new starting value, target value and the number of steps to take on the way, this sets the step size needed to get there.
	@param startvalue the number to set the Line's current_value to.
	@param targetvalue the value to move towards.
	@param num_steps how many steps to take to reach the target.
	 */
	inline
	void set(T startvalue, T targetvalue, T num_steps)
	{
		set(startvalue);
		set(targetvalue, num_steps);
	}
};


/* unsigned char specialisation (probably not very useful because step size will likely = 0) */
template <>
class Line <unsigned char>
{
private:
	volatile unsigned char current_value; // volatile because it could be set in control interrupt and updated in audio
	char step_size;

public:
	/** Constructor. Use the template parameter to set the type of numbers you
	want to use. For example, Line \<int\> myline; makes a Line which uses ints.
	 */
	Line ()
	{
		;
	}

	
		
	/** Increments one step along the line.
	@return the next value.
	 */
	inline
	unsigned char next()
	{
		current_value += step_size;
		return current_value;
	}



	/** Set the current value of the line. 
	The Line will continue incrementing from this
	value using any previously calculated step size.
	@param value the number to set the Line's current_value to.
	 */
	inline
	void set(unsigned char value)
	{
		current_value=value;
	}



	/** Given a target value and the number of steps to take on the way, this calculates the step size needed to get there from the current value.
	@param targetvalue the value to move towards.
	@param num_steps how many steps to take to reach the target.
	 */
	inline
	void set(unsigned char targetvalue, unsigned char num_steps)
	{
		step_size=(char)((((float)targetvalue-current_value)/num_steps));
	}

	/** Given a new starting value, target value and the number of steps to take on the way, this sets the step size needed to get there.
	@param startvalue the number to set the Line's current_value to.
	@param targetvalue the value to move towards.
	@param num_steps how many steps to take to reach the target.
	 */
	inline
	void set(unsigned char startvalue, unsigned char targetvalue, unsigned char num_steps)
	{
		set(startvalue);
		set(targetvalue, num_steps);
	}
	
};
	
	
/* unsigned int specialisation */
template <>
class Line <unsigned int>
{
private:
	volatile unsigned int current_value; // volatile because it could be set in control interrupt and updated in audio
	int step_size;

public:
	/** Constructor. Use the template parameter to set the type of numbers you
	want to use. For example, Line \<int\> myline; makes a Line which uses ints.
	 */
	Line ()
	{
		;
	}

	
		
	/** Increments one step along the line.
	@return the next value.
	 */
	inline
	unsigned int next()
	{
		current_value += step_size;
		return current_value;
	}



	/** Set the current value of the line. 
	The Line will continue incrementing from this
	value using any previously calculated step size.
	@param value the number to set the Line's current_value to.
	 */
	inline
	void set(unsigned int value)
	{
		current_value=value;
	}



	/** Given a target value and the number of steps to take on the way, this calculates the step size needed to get there from the current value.
	@param targetvalue the value to move towards.
	@param num_steps how many steps to take to reach the target.
	 */
	inline
	void set(unsigned int targetvalue, unsigned int num_steps)
	{
		step_size=(int)((((float)targetvalue-current_value)/num_steps));
	}

	
	/** Given a new starting value, target value and the number of steps to take on the way, this sets the step size needed to get there.
	@param startvalue the number to set the Line's current_value to.
	@param targetvalue the value to move towards.
	@param num_steps how many steps to take to reach the target.
	 */
	inline
	void set(unsigned int startvalue, unsigned int targetvalue, unsigned int num_steps)
	{
		set(startvalue);
		set(targetvalue, num_steps);
	}
};





/* unsigned long specialisation */
template <>
class Line <unsigned long>
{
private:
	volatile unsigned long current_value; // volatile because it could be set in control interrupt and updated in audio
	long step_size;

public:
	/** Constructor. Use the template parameter to set the type of numbers you
	want to use. For example, Line \<int\> myline; makes a Line which uses ints.
	 */
	Line ()
	{
		;
	}

	
		
	/** Increments one step along the line.
	@return the next value.
	 */
	inline
	unsigned long next()
	{
		current_value += step_size;
		return current_value;
	}



	/** Set the current value of the line. 
	The Line will continue incrementing from this
	value using any previously calculated step size.
	@param value the number to set the Line's current_value to.
	 */
	inline
	void set(unsigned long value)
	{
		current_value=value;
	}



	/** Given a target value and the number of steps to take on the way, this calculates the step size needed to get there from the current value.
	@param targetvalue the value to move towards.
	@param num_steps how many steps to take to reach the target.
	 */
	inline
	void set(unsigned long targetvalue, unsigned long num_steps)
	{
		step_size=(long)((((float)targetvalue-current_value)/num_steps));
	}

	/** Given a new starting value, target value and the number of steps to take on the way, this sets the step size needed to get there.
	@param startvalue the number to set the Line's current_value to.
	@param targetvalue the value to move towards.
	@param num_steps how many steps to take to reach the target.
	 */
	inline
	void set(unsigned long startvalue, unsigned long targetvalue, unsigned long num_steps)
	{
		set(startvalue);
		set(targetvalue, num_steps);
	}
};

/**
@example 02.Control/Control_Tremelo/Control_Tremelo.ino
This example demonstrates the Line class.
*/

#endif /* LINE_H_ */<|MERGE_RESOLUTION|>--- conflicted
+++ resolved
@@ -17,10 +17,6 @@
 #else
  #include "WProgram.h"
 #endif
-<<<<<<< HEAD
-#include ATOMIC_INCLUDE_H
-=======
->>>>>>> abd3569a
 
 /** For linear changes with a minimum of calculation at each step. For instance,
 you can use Line to make an oscillator glide from one frequency to another,
@@ -91,16 +87,8 @@
 		T numerator;
 		numerator = targetvalue-current_value;
 		//float step = (float)numerator/num_steps;
-<<<<<<< HEAD
-			T step = numerator/(num_steps ? num_steps : 1);
-//		ATOMIC_BLOCK(ATOMIC_RESTORESTATE)
-//		{
-			step_size= (T)step;
-//		}
-=======
-			T step = numerator/num_steps;
+		T step = numerator/(num_steps ? num_steps : 1);
 		step_size= (T)step;
->>>>>>> abd3569a
 		//Serial.print("numerator");Serial.print(" \t");Serial.println(numerator);
 		//Serial.print("num_steps");Serial.print(" \t");Serial.println(num_steps);
 		//Serial.print(step);Serial.print(" \t");Serial.println(step_size);
