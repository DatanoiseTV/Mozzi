--- conflicted
+++ resolved
@@ -75,16 +75,10 @@
 ## Using Mozzi  
 Here's a template for an empty Mozzi sketch:  
 
-<<<<<<< HEAD
-````
+```
 \\#include <ADC.h> // required from http://github.com/pedvide/ADC for Teensy 3.1  
 
 \#include <MozziGuts.h>   // at the top of your sketch
-=======
-```
-#include <ADC.h> // required from http://github.com/pedvide/ADC for Teensy 3.0/3.1
-#include <MozziGuts.h>   // at the top of your sketch
->>>>>>> c372c247
 
 void setup() {
 	startMozzi();
@@ -101,7 +95,7 @@
 void loop() {
 	audioHook();
 }
-````
+```
 
 There's a detailed example explaining the different parts [here](http://sensorium.github.com/Mozzi/learn/a-simple-sketch/).
 
