#ifndef MOZZI_CONFIG_H
#define MOZZI_CONFIG_H

/*
Edit this file if you want to choose your own configuration options.
*/


/**  @ingroup core
AUDIO_MODE holds the audio mode setting.
Select STANDARD (depreciated), STANDARD_PLUS or HIFI audio output mode in the Mozzi/mozzi_config.h file with
\#define AUDIO_MODE STANDARD_PLUS or \#define AUDIO_MODE HIFI.
In Mozzi/config.h, comment one of these options in and the others out to set the audio mode.

In STANDARD_PLUS mode the sample resolution is 488,
which provides some headroom above the 8 bit table resolution currently used by
the oscillators. You can look at utility/TimerOne library for more info about how
interrupt rate and pwm resolution relate.

HIFI audio mode enables much higher quality output by combining signals from pins 9 and 10.
For HIFI mode, edit Mozzi/mozzi_config.h to contain \#define AUDIO_MODE HIFI,
and comment out \#define AUDIO_MODE STANDARD and \#define AUDIO_MODE STANDARD_PLUS.

@note Teensy 3.* plays 12 bit audio in STANDARD or STANDARD_PLUS modes, and has no HIFI mode.
*/
//#define AUDIO_MODE STANDARD
#define AUDIO_MODE STANDARD_PLUS
//#define AUDIO_MODE HIFI


/** @ingroup core
Holds the audio rate setting.
AUDIO_RATE can be \#defined as 16384 or 32768 Hertz in Mozzi/mozzi_config.h.

Mozzi's original audio mode, now called STANDARD, uses 16384 Hz, chosen as a
compromise between the sample rate (interrupt rate) and sample bitdepth (pwm
width), which are interdependent due to the way pulse wave modulation is used to
generate the sound output.
An AUDIO_RATE of 32768 Hz works in STANDARD_PLUS and HIFI modes.
Of course, doubling the sample rate halves the amount of time available to calculate the each sample, so it
may only be useful for relatively simple sketches.  The increased frequency response can also make
unwanted artefacts of low resolution synthesis calculations more apparent, so it's not always a bonus.

Another factor which is important for Mozzi's operation is that with AUDIO_RATE
being a power of two, some internal calculations can be highly optimised for
speed.

In STANDARD and STANDARD_PLUS modes, the sample resolution is 488,
which provides some headroom above the 8 bit table resolution currently used by
the oscillators. You can look at the TimerOne library for more info about how
interrupt rate and pwm resolution relate.

HIFI audio mode enables much higher quality output by combining signals from pins 9 and 10.
For HIFI mode, edit Mozzi/mozzi_config.h to contain \#define AUDIO_MODE HIFI,
and comment out \#define AUDIO_MODE STANDARD and \#define AUDIO_MODE STANDARD_PLUS.

@todo Possible option for output to R/2R DAC circuit, like
http://blog.makezine.com/2008/05/29/makeit-protodac-shield-fo/ .
Mozzi-users list has a thread on this.
*/
#define AUDIO_RATE 16384
//#define AUDIO_RATE 32768
//#define AUDIO_RATE 65536 // try on Teensy3/3.1


/** @ingroup core
Whether or not to use audio input.
Put \#define USE_AUDIO_INPUT false in Mozzi/mozzi_config.h to enable audio input on analog pin AUDIO_INPUT_PIN,
otherwise make it false, to save resources.
*/
#define USE_AUDIO_INPUT false



/** @ingroup core
This sets which analog input channel to use for audio input, if you have
\#define USE_AUDIO_INPUT  true
in mozz_config.h
*/
#define AUDIO_INPUT_PIN 0

//AUDIO_INPUT_CHANNEL = analogPinToChannel(AUDIO_INPUT_PIN)

/** @ingroup core
This sets an option for stereo output, a hack which requires
variables audio_signal_1 and audio_signal_2 to be set in updateAudio(),
instead of returning a single audio value as is usual for standard mono.
You need to have \#define STEREO_HACK true in mozzi_config.h
*/
#define STEREO_HACK false

<<<<<<< HEAD
#endif        //  #ifndef MOZZI_CONFIG_H
=======

/**
  Uncomment this line if you want to use Mozzi with an external DAC of type MCP4922. Note that you will need the MCP49XX library (see AudioConfigMCP4922 for details.
*/
//#define EXTERNAL_DAC

#ifdef EXTERNAL_DAC
#warning Mozzi is configured for using an external DAC, edit mozzi_config.h if you want to change this
#endif


#endif        //  #ifndef MOZZI_CONFIG_H
>>>>>>> 3ab7d680
<|MERGE_RESOLUTION|>--- conflicted
+++ resolved
@@ -89,9 +89,6 @@
 */
 #define STEREO_HACK false
 
-<<<<<<< HEAD
-#endif        //  #ifndef MOZZI_CONFIG_H
-=======
 
 /**
   Uncomment this line if you want to use Mozzi with an external DAC of type MCP4922. Note that you will need the MCP49XX library (see AudioConfigMCP4922 for details.
@@ -103,5 +100,4 @@
 #endif
 
 
-#endif        //  #ifndef MOZZI_CONFIG_H
->>>>>>> 3ab7d680
+#endif        //  #ifndef MOZZI_CONFIG_H